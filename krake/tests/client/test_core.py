--- conflicted
+++ resolved
@@ -96,13 +96,8 @@
 
         assert resource_ref(received) == resource_ref(data)
 
-<<<<<<< HEAD
-    stored, _ = await db.get(Role, name=data.metadata.name)
+    stored = await db.get(Role, name=data.metadata.name)
     assert stored.metadata.deleted is not None
-=======
-    stored = await db.get(Role, name=data.metadata.name)
-    assert stored is None
->>>>>>> ad273e0e
 
 
 async def test_list_rolebindings(aiohttp_server, config, db, loop):
@@ -195,13 +190,8 @@
         received = await core_api.delete_role_binding(name=data.metadata.name)
         assert resource_ref(received) == resource_ref(data)
 
-<<<<<<< HEAD
-    stored, _ = await db.get(RoleBinding, name=data.metadata.name)
+    stored = await db.get(RoleBinding, name=data.metadata.name)
     assert stored.metadata.deleted is not None
-=======
-    stored = await db.get(RoleBinding, name=data.metadata.name)
-    assert stored is None
->>>>>>> ad273e0e
 
 
 @pytest.mark.require_executable("cfssl")
