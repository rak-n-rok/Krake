import asyncio
import re
import json
from itertools import count
from operator import attrgetter
import yaml

from krake.data.core import WatchEvent, WatchEventType, ResourceRef, resource_ref
from krake.data.kubernetes import (
    Application,
    ApplicationList,
    ApplicationState,
    ClusterBinding,
    Cluster,
    ClusterList,
    ClusterState,
)
from krake.api.app import create_app
from krake.api.database import revision

from factories.kubernetes import ApplicationFactory, ClusterFactory
from tests.factories.core import ReasonFactory
from factories.fake import fake


uuid_re = re.compile(
    r"^[0-9A-F]{8}-[0-9A-F]{4}-[4][0-9A-F]{3}-[89AB][0-9A-F]{3}-[0-9A-F]{12}$",
    re.IGNORECASE,
)


async def test_list_apps(aiohttp_client, config, db):
    apps = [
        ApplicationFactory(status__state=ApplicationState.PENDING),
        ApplicationFactory(status__state=ApplicationState.SCHEDULED),
        ApplicationFactory(status__state=ApplicationState.UPDATED),
        ApplicationFactory(status__state=ApplicationState.DELETING),
        ApplicationFactory(
            metadata__namespace="system", status__state=ApplicationState.RUNNING
        ),
    ]
    for app in apps:
        await db.put(app)

    client = await aiohttp_client(create_app(config=config))
    resp = await client.get("/kubernetes/namespaces/testing/applications")
    assert resp.status == 200

    body = await resp.json()
    received = ApplicationList.deserialize(body)

    assert len(received.items) == len(apps) - 1

    key = attrgetter("metadata.name")
    assert sorted(received.items, key=key) == sorted(apps[:-1], key=key)


async def test_list_apps_from_all_namespaces(aiohttp_client, config, db):
    apps = [
        ApplicationFactory(status__state=ApplicationState.RUNNING),
        ApplicationFactory(status__state=ApplicationState.RUNNING),
        ApplicationFactory(status__state=ApplicationState.RUNNING),
        ApplicationFactory(
            metadata__namespace="sytem", status__state=ApplicationState.RUNNING
        ),
    ]
    for app in apps:
        await db.put(app)

    client = await aiohttp_client(create_app(config=config))
    resp = await client.get("/kubernetes/applications")
    assert resp.status == 200

    body = await resp.json()
    received = ApplicationList.deserialize(body)

    assert len(received.items) == len(apps)

    key = attrgetter("metadata.name")
    assert sorted(received.items, key=key) == sorted(apps, key=key)


async def test_list_apps_rbac(rbac_allow, config, aiohttp_client):
    client = await aiohttp_client(create_app(config=dict(config, authorization="RBAC")))

    resp = await client.get("/kubernetes/namespaces/testing/applications")
    assert resp.status == 403

    async with rbac_allow("kubernetes", "applications", "list"):
        resp = await client.get("/kubernetes/namespaces/testing/applications")
        assert resp.status == 200


async def test_create_app(aiohttp_client, config, db):
    client = await aiohttp_client(create_app(config=config))
    data = ApplicationFactory(status=None)

    resp = await client.post(
        "/kubernetes/namespaces/testing/applications",
        json=data.serialize(subresources=set()),
    )
    assert resp.status == 200
    app = Application.deserialize(await resp.json())

    assert app.metadata.created
    assert app.metadata.modified
    assert app.spec == data.spec
    assert app.status.state == ApplicationState.PENDING

    stored = await db.get(Application, namespace="testing", name=data.metadata.name)
    assert stored == app


async def test_create_app_rbac(rbac_allow, config, aiohttp_client):
    client = await aiohttp_client(create_app(config=dict(config, authorization="RBAC")))

    resp = await client.post("/kubernetes/namespaces/testing/applications")
    assert resp.status == 403

    async with rbac_allow("kubernetes", "applications", "create"):
        resp = await client.post("/kubernetes/namespaces/testing/applications")
        assert resp.status == 415


async def test_create_app_with_existing_name(aiohttp_client, config, db):
    existing = ApplicationFactory(metadata__name="existing")
    await db.put(existing)

    client = await aiohttp_client(create_app(config=config))

    resp = await client.post(
        "/kubernetes/namespaces/testing/applications", json=existing.serialize()
    )
    assert resp.status == 409


async def test_get_app(aiohttp_client, config, db):
    app = ApplicationFactory(status__state=ApplicationState.RUNNING)
    await db.put(app)
    client = await aiohttp_client(create_app(config=config))
    resp = await client.get(
        f"/kubernetes/namespaces/testing/applications/{app.metadata.name}"
    )
    assert resp.status == 200
    data = Application.deserialize(await resp.json())
    assert app == data


async def test_get_app_rbac(rbac_allow, config, aiohttp_client):
    client = await aiohttp_client(create_app(config=dict(config, authorization="RBAC")))

    resp = await client.get("/kubernetes/namespaces/testing/applications/myapp")
    assert resp.status == 403

    async with rbac_allow("kubernetes", "applications", "get"):
        resp = await client.get("/kubernetes/namespaces/testing/applications/myapp")
        assert resp.status == 404


new_manifest = list(
    yaml.safe_load_all(
        """---
apiVersion: v1
kind: Pod
metadata:
  name: busybox-sleep
spec:
  containers:
  - name: busybox
    image: busybox
    args:
    - sleep
    - "1000000"
---
apiVersion: v1
kind: Pod
metadata:
  name: busybox-sleep-less
spec:
  containers:
  - name: busybox
    image: busybox
    args:
    - sleep
    - "1000"
"""
    )
)


async def test_update_app(aiohttp_client, config, db):
    client = await aiohttp_client(create_app(config=config))

    data = ApplicationFactory(status__state=ApplicationState.PENDING)
    await db.put(data)
    data.spec.manifest = new_manifest

    resp = await client.put(
        f"/kubernetes/namespaces/{data.metadata.namespace}"
        f"/applications/{data.metadata.name}",
        json=data.serialize(subresources=set(), readonly=False),
    )
    assert resp.status == 200
    app = Application.deserialize(await resp.json())

    assert app.status.state == data.status.state
    assert app.spec.manifest == new_manifest

    stored = await db.get(
        Application, namespace=data.metadata.namespace, name=app.metadata.name
    )
    assert stored == app


async def test_update_app_rbac(rbac_allow, config, aiohttp_client):
    client = await aiohttp_client(create_app(config=dict(config, authorization="RBAC")))

    resp = await client.put("/kubernetes/namespaces/testing/applications/myapp")
    assert resp.status == 403

    async with rbac_allow("kubernetes", "applications", "update"):
        resp = await client.put("/kubernetes/namespaces/testing/applications/myapp")
        assert resp.status == 415


async def test_update_app_status(aiohttp_client, config, db):
    client = await aiohttp_client(create_app(config=config))
    app = ApplicationFactory(status__state=ApplicationState.PENDING)

    await db.put(app)

    app.status.state = ApplicationState.FAILED
    app.status.reason = ReasonFactory()
    app.status.cluster = ResourceRef(
        api="kubernetes", kind="Cluster", namespace="testing", name="test-cluster"
    )
    app.status.services = {"service1": "127.0.0.1:38531"}

    resp = await client.put(
        f"/kubernetes/namespaces/testing/applications/{app.metadata.name}/status",
        json=app.serialize(subresources={"status"}, readonly=False),
    )
    assert resp.status == 200
    received = Application.deserialize(await resp.json())
    assert received.metadata == app.metadata
    assert received.status == app.status

    stored = await db.get(Application, namespace="testing", name=app.metadata.name)
    assert stored.status == received.status
    assert revision(stored).version == 2


async def test_update_app_status_rbac(rbac_allow, config, aiohttp_client):
    client = await aiohttp_client(create_app(config=dict(config, authorization="RBAC")))

    resp = await client.put("/kubernetes/namespaces/testing/applications/myapp/status")
    assert resp.status == 403

    async with rbac_allow("kubernetes", "applications/status", "update"):
        resp = await client.put(
            "/kubernetes/namespaces/testing/applications/myapp/status"
        )
        assert resp.status == 415


async def test_update_app_binding(aiohttp_client, config, db):
    client = await aiohttp_client(create_app(config=config))
    app = ApplicationFactory(status__state=ApplicationState.PENDING)
    cluster = ClusterFactory()

    assert app.status.cluster is None, "Application is not scheduled"

    await db.put(app)
    await db.put(cluster)

    cluster_ref = resource_ref(cluster)
    resp = await client.put(
        f"/kubernetes/namespaces/testing/applications/{app.metadata.name}/binding",
        json=ClusterBinding(cluster=cluster_ref).serialize(),
    )
    assert resp.status == 200
    body = await resp.json()
    received = Application.deserialize(body)
    assert received.status.cluster == cluster_ref
    assert received.status.state == ApplicationState.SCHEDULED

    stored = await db.get(Application, namespace="testing", name=app.metadata.name)
    assert stored.status.cluster == cluster_ref
    assert stored.status.state == ApplicationState.SCHEDULED


async def test_delete_app(aiohttp_client, config, db):
    client = await aiohttp_client(create_app(config=config))

    # Create application
    app = ApplicationFactory(status__state=ApplicationState.PENDING)
    await db.put(app)

    # Delete application
    resp = await client.delete(
        f"/kubernetes/namespaces/testing/applications/{app.metadata.name}"
    )
    assert resp.status == 200
    data = Application.deserialize(await resp.json())
    assert resource_ref(data) == resource_ref(app)

<<<<<<< HEAD
    deleted, _ = await db.get(Application, namespace="testing", name=app.metadata.name)
    assert deleted.metadata.deleted is not None
=======
    deleted = await db.get(Application, namespace="testing", name=app.metadata.name)
    assert deleted is None
>>>>>>> ad273e0e


async def test_delete_app_with_finalizers(aiohttp_client, config, db):
    client = await aiohttp_client(create_app(config=config))

    # Create application
    app = ApplicationFactory(
        status__state=ApplicationState.PENDING, metadata__finalizers=["test-finializer"]
    )
    await db.put(app)

    # Delete application
    resp = await client.delete(
        f"/kubernetes/namespaces/testing/applications/{app.metadata.name}"
    )
    assert resp.status == 200

    received = Application.deserialize(await resp.json())
    assert received.metadata.deleted

    stored = await db.get(Application, namespace="testing", name=app.metadata.name)
    assert stored.metadata.deleted


async def test_add_finializer_in_deleted_app(aiohttp_client, config, db):
    client = await aiohttp_client(create_app(config=config))

    # Create application
    app = ApplicationFactory(
        metadata__deleted=fake.date_time(), metadata__finalizers=["my-finalizer"]
    )
    await db.put(app)

    app.metadata.finalizers = ["a-different-finalizer"]
    resp = await client.put(
        f"/kubernetes/namespaces/{app.metadata.namespace}"
        f"/applications/{app.metadata.name}",
        json=app.serialize(subresources=set(), readonly=False),
    )
    assert resp.status == 422
    body = await resp.json()
    assert len(body["metadata"]["finalizers"]) == 1


async def test_delete_app_rbac(rbac_allow, config, aiohttp_client):
    client = await aiohttp_client(create_app(config=dict(config, authorization="RBAC")))

    resp = await client.delete("/kubernetes/namespaces/testing/applications/myapp")
    assert resp.status == 403

    async with rbac_allow("kubernetes", "applications", "delete"):
        resp = await client.delete("/kubernetes/namespaces/testing/applications/myapp")
        assert resp.status == 404


async def test_delete_already_deleting(aiohttp_client, config, db):
    client = await aiohttp_client(create_app(config=config))

    # Create applications
    deleting = ApplicationFactory(metadata__deleted=fake.date_time())
    await db.put(deleting)

    # Delete already deleting application
    resp = await client.delete(
        f"/kubernetes/namespaces/testing/applications/{deleting.metadata.name}"
    )
    assert resp.status == 200


async def test_watch_app(aiohttp_client, config, db, loop):
    client = await aiohttp_client(create_app(config=config))
    apps = [ApplicationFactory(status=None), ApplicationFactory(status=None)]

    async def watch(created):
        resp = await client.get(
            "/kubernetes/namespaces/testing/applications?watch&heartbeat=0"
        )
        assert resp.status == 200
        created.set_result(None)

        for i in count():
            line = await resp.content.readline()
            assert line, "Unexecpted EOF"

            event = WatchEvent.deserialize(json.loads(line.decode()))
            app = Application.deserialize(event.object)

            if i == 0:
                assert event.type == WatchEventType.ADDED
                assert app.metadata.name == apps[0].metadata.name
                assert app.spec == apps[0].spec
                assert app.status.state == ApplicationState.PENDING
            elif i == 1:
                assert event.type == WatchEventType.ADDED
                assert app.metadata.name == apps[1].metadata.name
                assert app.spec == apps[1].spec
                assert app.status.state == ApplicationState.PENDING
            elif i == 2:
                assert event.type == WatchEventType.MODIFIED
                assert app.metadata.name == apps[0].metadata.name
                assert app.spec == apps[0].spec
                assert app.status.state == ApplicationState.PENDING
                return

    async def modify(created):
        # Wait for watcher to be established
        await created

        # Create two applications
        for app in apps:
            resp = await client.post(
                "/kubernetes/namespaces/testing/applications",
                json=app.serialize(subresources=set(), readonly=False),
            )
            assert resp.status == 200

        resp = await client.delete(
            f"/kubernetes/namespaces/testing/applications/{apps[0].metadata.name}"
        )
        assert resp.status == 200

        received = Application.deserialize(await resp.json())
        assert resource_ref(received) == resource_ref(apps[0])
        assert received.metadata.deleted is not None

    created = loop.create_future()
    watching = loop.create_task(watch(created))
    modifying = loop.create_task(modify(created))

    await asyncio.wait_for(asyncio.gather(modifying, watching), timeout=3)


async def test_watch_app_from_all_namespaces(aiohttp_client, config, db, loop):
    client = await aiohttp_client(create_app(config=config))

    apps = [
        ApplicationFactory(status=None, metadata__namespace="testing"),
        ApplicationFactory(status=None, metadata__namespace="system"),
    ]

    async def watch(created):
        resp = await client.get("/kubernetes/applications?watch&heartbeat=0")
        created.set_result(None)

        for i in count():
            line = await resp.content.readline()
            assert line, "Unexecpted EOF"

            event = WatchEvent.deserialize(json.loads(line.decode()))
            app = Application.deserialize(event.object)

            assert event.type == WatchEventType.ADDED
            assert app.metadata.name == apps[i].metadata.name
            assert app.spec == apps[i].spec

            if i == 1:
                return

    async def modify(created):
        # Wait for watcher to be established
        await created

        # Create two applications in different namespaces
        for app in apps:
            resp = await client.post(
                f"/kubernetes/namespaces/{app.metadata.namespace}/applications",
                json=app.serialize(subresources=set(), readonly=False),
            )
            assert resp.status == 200

    created = loop.create_future()
    watching = loop.create_task(watch(created))
    modifying = loop.create_task(modify(created))

    await asyncio.wait_for(asyncio.gather(modifying, watching), timeout=3)


async def test_list_clusters(aiohttp_client, config, db):
    clusters = [ClusterFactory(), ClusterFactory(), ClusterFactory()]
    for cluster in clusters:
        await db.put(cluster)

    client = await aiohttp_client(create_app(config=config))
    resp = await client.get("/kubernetes/namespaces/testing/clusters")
    assert resp.status == 200

    body = await resp.json()
    received = ClusterList.deserialize(body)

    key = attrgetter("metadata.name")
    assert sorted(received.items, key=key) == sorted(clusters, key=key)


async def test_list_clusters_rbac(rbac_allow, config, aiohttp_client):
    client = await aiohttp_client(create_app(config=dict(config, authorization="RBAC")))

    resp = await client.get("/kubernetes/namespaces/testing/clusters")
    assert resp.status == 403

    async with rbac_allow("kubernetes", "clusters", "list"):
        resp = await client.get("/kubernetes/namespaces/testing/clusters")
        assert resp.status == 200


async def test_create_cluster(aiohttp_client, config, db):
    client = await aiohttp_client(create_app(config=config))
    data = ClusterFactory(status=None)

    resp = await client.post(
        f"/kubernetes/namespaces/{data.metadata.namespace}/clusters",
        json=data.serialize(subresources=set(), readonly=False),
    )
    assert resp.status == 200
    cluster = Cluster.deserialize(await resp.json())

    assert cluster.metadata.created
    assert cluster.metadata.modified
    assert cluster.spec == data.spec

    stored = await db.get(Cluster, namespace="testing", name=data.metadata.name)
    assert stored == cluster


async def test_create_clusters_rbac(rbac_allow, config, aiohttp_client):
    client = await aiohttp_client(create_app(config=dict(config, authorization="RBAC")))

    resp = await client.post("/kubernetes/namespaces/testing/clusters")
    assert resp.status == 403

    async with rbac_allow("kubernetes", "clusters", "create"):
        resp = await client.post("/kubernetes/namespaces/testing/clusters")
        assert resp.status == 415


async def test_create_invalid_cluster(aiohttp_client, config):
    client = await aiohttp_client(create_app(config=config))
    data = ClusterFactory(spec__kubeconfig={"invalid": "kubeconfig"})

    resp = await client.post(
        "/kubernetes/namespaces/testing/clusters",
        json=data.serialize(subresources=set(), readonly=False),
    )
    assert resp.status == 422


async def test_update_cluster_status(aiohttp_client, config, db):
    client = await aiohttp_client(create_app(config=config))
    cluster = ClusterFactory(status__state=ClusterState.RUNNING)

    await db.put(cluster)

    cluster.status.state = ClusterState.FAILED
    cluster.status.reason = ReasonFactory()
    cluster.status.cluster = ResourceRef(
        api="kubernetes", kind="Cluster", namespace="testing", name="test-cluster"
    )
    resp = await client.put(
        f"/kubernetes/namespaces/testing/clusters/{cluster.metadata.name}/status",
        json=cluster.serialize(subresources={"status"}),
    )
    assert resp.status == 200

    stored = await db.get(Cluster, namespace="testing", name=cluster.metadata.name)
    assert stored.status == cluster.status


async def test_update_cluster_status_rbac(rbac_allow, config, aiohttp_client):
    client = await aiohttp_client(create_app(config=dict(config, authorization="RBAC")))

    resp = await client.put("/kubernetes/namespaces/testing/clusters/mycluster/status")
    assert resp.status == 403

    async with rbac_allow("kubernetes", "clusters/status", "update"):
        resp = await client.put(
            "/kubernetes/namespaces/testing/clusters/mycluster/status"
        )
        assert resp.status == 415


async def test_delete_cluster(aiohttp_client, config, db):
    client = await aiohttp_client(create_app(config=config))
    cluster = ClusterFactory(status__state=ClusterState.RUNNING)
    await db.put(cluster)

    # Delete application
    resp = await client.delete(
        f"/kubernetes/namespaces/testing/clusters/{cluster.metadata.name}"
    )
    assert resp.status == 200
    data = Cluster.deserialize(await resp.json())
    assert resource_ref(data) == resource_ref(cluster)

<<<<<<< HEAD
    deleted, _ = await db.get(Cluster, namespace="testing", name=cluster.metadata.name)
    assert deleted.metadata.deleted is not None
=======
    deleted = await db.get(Application, namespace="testing", name=cluster.metadata.name)
    assert deleted is None
>>>>>>> ad273e0e


async def test_delete_cluster_with_finalizers(aiohttp_client, config, db):
    client = await aiohttp_client(create_app(config=config))

    # Create application
    cluster = ClusterFactory(metadata__finalizers=["test-finializer"])
    await db.put(cluster)

    # Delete application
    resp = await client.delete(
        f"/kubernetes/namespaces/{cluster.metadata.namespace}"
        f"/clusters/{cluster.metadata.name}"
    )
    assert resp.status == 200

    received = Cluster.deserialize(await resp.json())
    assert received.metadata.deleted

    stored = await db.get(
        Cluster, namespace=cluster.metadata.namespace, name=cluster.metadata.name
    )
    assert stored.metadata.deleted


<<<<<<< HEAD
=======
async def test_delete_cluster_with_apps(aiohttp_client, config, db):
    client = await aiohttp_client(create_app(config=config))

    cluster = ClusterFactory(status__state=ClusterState.RUNNING)
    cluster_ref = resource_ref(cluster)

    running = ApplicationFactory(
        status__state=ApplicationState.RUNNING, status__cluster=cluster_ref
    )
    running_res_ref = resource_ref(running)
    deleting = ApplicationFactory(
        metadata__deleted=fake.date_time(),
        status__state=ApplicationState.DELETING,
        status__cluster=cluster_ref,
    )

    await db.put(cluster)
    await db.put(running)
    await db.put(deleting)

    # Try to delete application, conflict
    resp = await client.delete(
        f"/kubernetes/namespaces/testing/clusters/{cluster.metadata.name}"
    )
    assert resp.status == 409
    body = await resp.json()
    conflict = Conflict.deserialize(body)

    assert conflict.source == cluster_ref
    assert len(conflict.conflicting) == 1
    assert conflict.conflicting[0] == running_res_ref

    stored_cluster = await db.get(
        Cluster, namespace="testing", name=cluster.metadata.name
    )
    assert stored_cluster == cluster

    stored_app = await db.get(
        Application, namespace="testing", name=running.metadata.name
    )
    assert stored_app == running

    # Cascade deletion
    resp = await client.delete(
        f"/kubernetes/namespaces/testing/clusters/{cluster.metadata.name}?cascade"
    )
    assert resp.status == 200

    body = await resp.json()
    received = Cluster.deserialize(body)
    assert received.metadata.deleted
    assert received.metadata.finalizers[0] == "cascading_deletion"

    stored = await db.get(Cluster, namespace="testing", name=cluster.metadata.name)
    assert stored == received


>>>>>>> ad273e0e
async def test_delete_cluster_already_deleting(aiohttp_client, config, db):
    client = await aiohttp_client(create_app(config=config))

    deleting = ClusterFactory(
        metadata__deleted=fake.date_time(), metadata__finalizers=["sticky"]
    )
    await db.put(deleting)

    resp = await client.delete(
        f"/kubernetes/namespaces/testing/clusters/{deleting.metadata.name}"
    )
    assert resp.status == 200


async def test_delete_cluster_rbac(rbac_allow, config, aiohttp_client):
    client = await aiohttp_client(create_app(config=dict(config, authorization="RBAC")))

    resp = await client.delete("/kubernetes/namespaces/testing/clusters/my-cluster")
    assert resp.status == 403

    async with rbac_allow("kubernetes", "clusters", "delete"):
        resp = await client.delete("/kubernetes/namespaces/testing/clusters/my-cluster")
        assert resp.status == 404<|MERGE_RESOLUTION|>--- conflicted
+++ resolved
@@ -304,13 +304,8 @@
     data = Application.deserialize(await resp.json())
     assert resource_ref(data) == resource_ref(app)
 
-<<<<<<< HEAD
-    deleted, _ = await db.get(Application, namespace="testing", name=app.metadata.name)
+    deleted = await db.get(Application, namespace="testing", name=app.metadata.name)
     assert deleted.metadata.deleted is not None
-=======
-    deleted = await db.get(Application, namespace="testing", name=app.metadata.name)
-    assert deleted is None
->>>>>>> ad273e0e
 
 
 async def test_delete_app_with_finalizers(aiohttp_client, config, db):
@@ -603,13 +598,8 @@
     data = Cluster.deserialize(await resp.json())
     assert resource_ref(data) == resource_ref(cluster)
 
-<<<<<<< HEAD
-    deleted, _ = await db.get(Cluster, namespace="testing", name=cluster.metadata.name)
+    deleted = await db.get(Cluster, namespace="testing", name=cluster.metadata.name)
     assert deleted.metadata.deleted is not None
-=======
-    deleted = await db.get(Application, namespace="testing", name=cluster.metadata.name)
-    assert deleted is None
->>>>>>> ad273e0e
 
 
 async def test_delete_cluster_with_finalizers(aiohttp_client, config, db):
@@ -635,66 +625,6 @@
     assert stored.metadata.deleted
 
 
-<<<<<<< HEAD
-=======
-async def test_delete_cluster_with_apps(aiohttp_client, config, db):
-    client = await aiohttp_client(create_app(config=config))
-
-    cluster = ClusterFactory(status__state=ClusterState.RUNNING)
-    cluster_ref = resource_ref(cluster)
-
-    running = ApplicationFactory(
-        status__state=ApplicationState.RUNNING, status__cluster=cluster_ref
-    )
-    running_res_ref = resource_ref(running)
-    deleting = ApplicationFactory(
-        metadata__deleted=fake.date_time(),
-        status__state=ApplicationState.DELETING,
-        status__cluster=cluster_ref,
-    )
-
-    await db.put(cluster)
-    await db.put(running)
-    await db.put(deleting)
-
-    # Try to delete application, conflict
-    resp = await client.delete(
-        f"/kubernetes/namespaces/testing/clusters/{cluster.metadata.name}"
-    )
-    assert resp.status == 409
-    body = await resp.json()
-    conflict = Conflict.deserialize(body)
-
-    assert conflict.source == cluster_ref
-    assert len(conflict.conflicting) == 1
-    assert conflict.conflicting[0] == running_res_ref
-
-    stored_cluster = await db.get(
-        Cluster, namespace="testing", name=cluster.metadata.name
-    )
-    assert stored_cluster == cluster
-
-    stored_app = await db.get(
-        Application, namespace="testing", name=running.metadata.name
-    )
-    assert stored_app == running
-
-    # Cascade deletion
-    resp = await client.delete(
-        f"/kubernetes/namespaces/testing/clusters/{cluster.metadata.name}?cascade"
-    )
-    assert resp.status == 200
-
-    body = await resp.json()
-    received = Cluster.deserialize(body)
-    assert received.metadata.deleted
-    assert received.metadata.finalizers[0] == "cascading_deletion"
-
-    stored = await db.get(Cluster, namespace="testing", name=cluster.metadata.name)
-    assert stored == received
-
-
->>>>>>> ad273e0e
 async def test_delete_cluster_already_deleting(aiohttp_client, config, db):
     client = await aiohttp_client(create_app(config=config))
 
