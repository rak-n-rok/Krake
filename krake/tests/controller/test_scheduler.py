--- conflicted
+++ resolved
@@ -1,19 +1,13 @@
-<<<<<<< HEAD
-from krake.api.app import create_app
-from krake.data.core import resource_ref, ReasonCode
-from krake.data.kubernetes import ApplicationState, Application
-from krake.controller.scheduler import Scheduler
-=======
-import asyncio
 from time import time
 import pytest
 from aiohttp import web, ClientSession, ClientConnectorError, ClientResponseError
 
 from krake.api.app import create_app
 from krake.data.kubernetes import Application, ApplicationState, LabelConstraint
-from krake.controller.scheduler import Scheduler, SchedulerWorker, metrics
->>>>>>> e0e31759
+from krake.controller.scheduler import Scheduler, metrics
+
 from krake.client import Client
+from krake.data.core import resource_ref, ReasonCode
 from krake.test_utils import server_endpoint
 from factories.core import MetricsProviderFactory, MetricFactory
 from factories.kubernetes import ApplicationFactory, ClusterFactory
@@ -181,7 +175,7 @@
         spec__constraints__cluster__labels=[LabelConstraint.parse("location is IT")]
     )
 
-    assert SchedulerWorker.match_cluster_constraints(app, cluster)
+    assert Scheduler.match_cluster_constraints(app, cluster)
 
 
 def test_kubernetes_match_empty_cluster_label_constraints():
@@ -190,9 +184,9 @@
     app2 = ApplicationFactory(spec__constraints__cluster=None)
     app3 = ApplicationFactory(spec__constraints__cluster__labels=None)
 
-    assert SchedulerWorker.match_cluster_constraints(app1, cluster)
-    assert SchedulerWorker.match_cluster_constraints(app2, cluster)
-    assert SchedulerWorker.match_cluster_constraints(app3, cluster)
+    assert Scheduler.match_cluster_constraints(app1, cluster)
+    assert Scheduler.match_cluster_constraints(app2, cluster)
+    assert Scheduler.match_cluster_constraints(app3, cluster)
 
 
 def test_kubernetes_not_match_cluster_label_constraints():
@@ -201,7 +195,7 @@
         spec__constraints__cluster__labels=[LabelConstraint.parse("location is IT")]
     )
 
-    assert not SchedulerWorker.match_cluster_constraints(app, cluster)
+    assert not Scheduler.match_cluster_constraints(app, cluster)
 
 
 async def test_kubernetes_rank(aiohttp_server, config, db, loop):
@@ -239,8 +233,10 @@
     server = await aiohttp_server(create_app(config))
 
     async with Client(url=server_endpoint(server), loop=loop) as client:
-        worker = SchedulerWorker(client=client)
-        ranked_clusters = await worker.rank_kubernetes_clusters(clusters)
+        scheduler = Scheduler(server_endpoint(server), worker_count=0)
+        scheduler.client = client
+        scheduler.create_background_tasks()
+        ranked_clusters = await scheduler.rank_kubernetes_clusters(clusters)
 
     for ranked, cluster in zip(ranked_clusters, clusters):
         assert ranked.rank is not None
@@ -251,7 +247,9 @@
     clusters = [ClusterFactory(spec__metrics=[]), ClusterFactory(spec__metrics=[])]
 
     with pytest.raises(AssertionError):
-        await SchedulerWorker(client=None).rank_kubernetes_clusters(clusters)
+        scheduler = Scheduler("http://localhost:8080", worker_count=0)
+        scheduler.create_background_tasks()
+        await scheduler.rank_kubernetes_clusters(clusters)
 
 
 async def test_kubernetes_rank_missing_metric(aiohttp_server, config, loop):
@@ -263,7 +261,10 @@
     server = await aiohttp_server(create_app(config))
 
     async with Client(url=server_endpoint(server), loop=loop) as client:
-        ranked = await SchedulerWorker(client=client).rank_kubernetes_clusters(clusters)
+        scheduler = Scheduler(server_endpoint(server), worker_count=0)
+        scheduler.client = client
+        scheduler.create_background_tasks()
+        ranked = await scheduler.rank_kubernetes_clusters(clusters)
 
     assert len(ranked) == 0
 
@@ -285,7 +286,10 @@
     server = await aiohttp_server(create_app(config))
 
     async with Client(url=server_endpoint(server), loop=loop) as client:
-        ranked = await SchedulerWorker(client=client).rank_kubernetes_clusters(clusters)
+        scheduler = Scheduler(server_endpoint(server), worker_count=0)
+        scheduler.client = client
+        scheduler.create_background_tasks()
+        ranked = await scheduler.rank_kubernetes_clusters(clusters)
 
     assert len(ranked) == 0
 
@@ -324,7 +328,10 @@
     api = await aiohttp_server(create_app(config))
 
     async with Client(url=server_endpoint(api), loop=loop) as client:
-        ranked = await SchedulerWorker(client=client).rank_kubernetes_clusters(clusters)
+        scheduler = Scheduler(server_endpoint(api), worker_count=0)
+        scheduler.client = client
+        scheduler.create_background_tasks()
+        ranked = await scheduler.rank_kubernetes_clusters(clusters)
 
     assert len(ranked) == 0
 
@@ -354,8 +361,12 @@
     server = await aiohttp_server(create_app(config))
 
     async with Client(url=server_endpoint(server), loop=loop) as client:
-        worker = SchedulerWorker(client=client)
-        selected = await worker.select_kubernetes_cluster(app, (cluster_miss, cluster))
+        scheduler = Scheduler(server_endpoint(server), worker_count=0)
+        scheduler.client = client
+        scheduler.create_background_tasks()
+        selected = await scheduler.select_kubernetes_cluster(
+            app, (cluster_miss, cluster)
+        )
 
     assert selected == cluster
 
@@ -364,9 +375,8 @@
     clusters = (ClusterFactory(spec__metrics=[]), ClusterFactory(spec__metrics=[]))
     app = ApplicationFactory(spec__constraints=None)
 
-    selected = await SchedulerWorker(client=None).select_kubernetes_cluster(
-        app, clusters
-    )
+    scheduler = Scheduler("http://localhost:8080", worker_count=0)
+    selected = await scheduler.select_kubernetes_cluster(app, clusters)
     assert selected in clusters
 
 
@@ -403,13 +413,9 @@
         await scheduler.resource_received(app)
 
     stored = await db.get(Application, namespace="testing", name=app.metadata.name)
-<<<<<<< HEAD
+
     assert stored.status.cluster == resource_ref(cluster)
-=======
-    assert stored.status.cluster.name == cluster.metadata.name
     assert stored.status.state == ApplicationState.SCHEDULED
-
->>>>>>> e0e31759
 
 
 async def test_kubernetes_scheduling_error(aiohttp_server, config, db, loop):
